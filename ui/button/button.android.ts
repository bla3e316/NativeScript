--- conflicted
+++ resolved
@@ -35,8 +35,6 @@
                         this.owner._emit(common.Button.tapEvent);
                     }
                 }
-<<<<<<< HEAD
-            }
         }));
 
         this._android.setOnTouchListener(new android.view.View.OnTouchListener(
@@ -56,9 +54,6 @@
                 }
             }
         ));
-=======
-            }));
->>>>>>> fbf9dd5a
     }
 
     public _onTextPropertyChanged(data: dependencyObservable.PropertyChangeData) {
